//
// Copyright(c) 2016-2018 Gabi Melman.
// Distributed under the MIT License (http://opensource.org/licenses/MIT)
//

#pragma once

//
// Include a bundled header-only copy of fmtlib or an external one.
// By default spdlog include its own copy.
//

<<<<<<< HEAD
#if defined(__GNUC__) || defined(__clang__)
#pragma GCC diagnostic push
#pragma GCC diagnostic ignored "-Wimplicit-fallthrough"
#pragma GCC diagnostic ignored "-Wsign-conversion"
#endif // __GNUC__ || __clang__

=======
>>>>>>> ebaa16f4
#if !defined(SPDLOG_FMT_EXTERNAL)
#ifdef SPDLOG_HEADER_ONLY
#ifndef FMT_HEADER_ONLY
#define FMT_HEADER_ONLY
#endif
#endif
#ifndef FMT_USE_WINDOWS_H
#define FMT_USE_WINDOWS_H 0
#endif
#include <spdlog/fmt/bundled/core.h>
#include <spdlog/fmt/bundled/format.h>
#else // SPDLOG_FMT_EXTERNAL is defined - use external fmtlib
#include <fmt/core.h>
#include <fmt/format.h>
#endif<|MERGE_RESOLUTION|>--- conflicted
+++ resolved
@@ -10,15 +10,6 @@
 // By default spdlog include its own copy.
 //
 
-<<<<<<< HEAD
-#if defined(__GNUC__) || defined(__clang__)
-#pragma GCC diagnostic push
-#pragma GCC diagnostic ignored "-Wimplicit-fallthrough"
-#pragma GCC diagnostic ignored "-Wsign-conversion"
-#endif // __GNUC__ || __clang__
-
-=======
->>>>>>> ebaa16f4
 #if !defined(SPDLOG_FMT_EXTERNAL)
 #ifdef SPDLOG_HEADER_ONLY
 #ifndef FMT_HEADER_ONLY
