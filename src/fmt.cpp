#ifndef SPDLOG_COMPILED_LIB
#error Please define SPDLOG_COMPILED_LIB to compile this file.
#endif

// Slightly modified version of fmt lib's format.cc source file.
// Copyright (c) 2012 - 2016, Victor Zverovich
// All rights reserved.

#if !defined(SPDLOG_FMT_EXTERNAL)
#include "spdlog/fmt/bundled/format-inl.h"


FMT_BEGIN_NAMESPACE
<<<<<<< HEAD
        namespace internal {

            template <typename T>
            int format_float(char* buf, std::size_t size, const char* format, int precision,
                             T value) {
#ifdef FUZZING_BUILD_MODE_UNSAFE_FOR_PRODUCTION
                if (precision > 100000)
    throw std::runtime_error(
        "fuzz mode - avoid large allocation inside snprintf");
#endif
                // Suppress the warning about nonliteral format string.
                auto snprintf_ptr = FMT_SNPRINTF;
                return precision < 0 ? snprintf_ptr(buf, size, format, value)
                                     : snprintf_ptr(buf, size, format, precision, value);
            }
            struct sprintf_specs {
                int precision;
                char type;
                bool alt : 1;

                template <typename Char>
                constexpr sprintf_specs(basic_format_specs<Char> specs)
                        : precision(specs.precision), type(specs.type), alt(specs.alt) {}

                constexpr bool has_precision() const { return precision >= 0; }
            };

// This is deprecated and is kept only to preserve ABI compatibility.
            template <typename Double>
            char* sprintf_format(Double value, internal::buffer<char>& buf,
                                 sprintf_specs specs) {
                // Buffer capacity must be non-zero, otherwise MSVC's vsnprintf_s will fail.
                FMT_ASSERT(buf.capacity() != 0, "empty buffer");

                // Build format string.
                enum { max_format_size = 10 };  // longest format: %#-*.*Lg
                char format[max_format_size];
                char* format_ptr = format;
                *format_ptr++ = '%';
                if (specs.alt || !specs.type) *format_ptr++ = '#';
                if (specs.precision >= 0) {
                    *format_ptr++ = '.';
                    *format_ptr++ = '*';
                }
                if (std::is_same<Double, long double>::value) *format_ptr++ = 'L';

                char type = specs.type;

                if (type == '%')
                    type = 'f';
                else if (type == 0 || type == 'n')
                    type = 'g';
#if FMT_MSC_VER
                if (type == 'F') {
    // MSVC's printf doesn't support 'F'.
    type = 'f';
  }
#endif
                *format_ptr++ = type;
                *format_ptr = '\0';

                // Format using snprintf.
                char* start = nullptr;
                char* decimal_point_pos = nullptr;
                for (;;) {
                    std::size_t buffer_size = buf.capacity();
                    start = &buf[0];
                    int result =
                            format_float(start, buffer_size, format, specs.precision, value);
                    if (result >= 0) {
                        unsigned n = internal::to_unsigned(result);
                        if (n < buf.capacity()) {
                            // Find the decimal point.
                            auto p = buf.data(), end = p + n;
                            if (*p == '+' || *p == '-') ++p;
                            if (specs.type != 'a' && specs.type != 'A') {
                                while (p < end && *p >= '0' && *p <= '9') ++p;
                                if (p < end && *p != 'e' && *p != 'E') {
                                    decimal_point_pos = p;
                                    if (!specs.type) {
                                        // Keep only one trailing zero after the decimal point.
                                        ++p;
                                        if (*p == '0') ++p;
                                        while (p != end && *p >= '1' && *p <= '9') ++p;
                                        char* where = p;
                                        while (p != end && *p == '0') ++p;
                                        if (p == end || *p < '0' || *p > '9') {
                                            if (p != end) std::memmove(where, p, to_unsigned(end - p));
                                            n -= static_cast<unsigned>(p - where);
                                        }
                                    }
                                }
                            }
                            buf.resize(n);
                            break;  // The buffer is large enough - continue with formatting.
                        }
                        buf.reserve(n + 1);
                    } else {
                        // If result is negative we ask to increase the capacity by at least 1,
                        // but as std::vector, the buffer grows exponentially.
                        buf.reserve(buf.capacity() + 1);
                    }
                }
                return decimal_point_pos;
            }
        }  // namespace internal

        template FMT_API char* internal::sprintf_format(double, internal::buffer<char>&,
                                                        sprintf_specs);
        template FMT_API char* internal::sprintf_format(long double,
                                                        internal::buffer<char>&,
                                                        sprintf_specs);

        template struct FMT_API internal::basic_data<void>;
=======
namespace internal {

template<typename T>
int format_float(char *buf, std::size_t size, const char *format, int precision, T value)
{
#ifdef FUZZING_BUILD_MODE_UNSAFE_FOR_PRODUCTION
    if (precision > 100000)
        throw std::runtime_error("fuzz mode - avoid large allocation inside snprintf");
#endif
    // Suppress the warning about nonliteral format string.
    auto snprintf_ptr = FMT_SNPRINTF;
    return precision < 0 ? snprintf_ptr(buf, size, format, value) : snprintf_ptr(buf, size, format, precision, value);
}
struct sprintf_specs
{
    int precision;
    char type;
    bool alt : 1;

    template<typename Char>
    constexpr sprintf_specs(basic_format_specs<Char> specs)
        : precision(specs.precision)
        , type(specs.type)
        , alt(specs.alt)
    {}

    constexpr bool has_precision() const
    {
        return precision >= 0;
    }
};

// This is deprecated and is kept only to preserve ABI compatibility.
template<typename Double>
char *sprintf_format(Double value, internal::buffer<char> &buf, sprintf_specs specs)
{
    // Buffer capacity must be non-zero, otherwise MSVC's vsnprintf_s will fail.
    FMT_ASSERT(buf.capacity() != 0, "empty buffer");

    // Build format string.
    enum
    {
        max_format_size = 10
    }; // longest format: %#-*.*Lg
    char format[max_format_size];
    char *format_ptr = format;
    *format_ptr++ = '%';
    if (specs.alt || !specs.type)
        *format_ptr++ = '#';
    if (specs.precision >= 0)
    {
        *format_ptr++ = '.';
        *format_ptr++ = '*';
    }
    if (std::is_same<Double, long double>::value)
        *format_ptr++ = 'L';

    char type = specs.type;

    if (type == '%')
        type = 'f';
    else if (type == 0 || type == 'n')
        type = 'g';
#if FMT_MSC_VER
    if (type == 'F')
    {
        // MSVC's printf doesn't support 'F'.
        type = 'f';
    }
#endif
    *format_ptr++ = type;
    *format_ptr = '\0';

    // Format using snprintf.
    char *start = nullptr;
    char *decimal_point_pos = nullptr;
    for (;;)
    {
        std::size_t buffer_size = buf.capacity();
        start = &buf[0];
        int result = format_float(start, buffer_size, format, specs.precision, value);
        if (result >= 0)
        {
            unsigned n = internal::to_unsigned(result);
            if (n < buf.capacity())
            {
                // Find the decimal point.
                auto p = buf.data(), end = p + n;
                if (*p == '+' || *p == '-')
                    ++p;
                if (specs.type != 'a' && specs.type != 'A')
                {
                    while (p < end && *p >= '0' && *p <= '9')
                        ++p;
                    if (p < end && *p != 'e' && *p != 'E')
                    {
                        decimal_point_pos = p;
                        if (!specs.type)
                        {
                            // Keep only one trailing zero after the decimal point.
                            ++p;
                            if (*p == '0')
                                ++p;
                            while (p != end && *p >= '1' && *p <= '9')
                                ++p;
                            char *where = p;
                            while (p != end && *p == '0')
                                ++p;
                            if (p == end || *p < '0' || *p > '9')
                            {
                                if (p != end)
                                    std::memmove(where, p, to_unsigned(end - p));
                                n -= static_cast<unsigned>(p - where);
                            }
                        }
                    }
                }
                buf.resize(n);
                break; // The buffer is large enough - continue with formatting.
            }
            buf.reserve(n + 1);
        }
        else
        {
            // If result is negative we ask to increase the capacity by at least 1,
            // but as std::vector, the buffer grows exponentially.
            buf.reserve(buf.capacity() + 1);
        }
    }
    return decimal_point_pos;
}
} // namespace internal

template FMT_API char *internal::sprintf_format(double, internal::buffer<char> &, sprintf_specs);
template FMT_API char *internal::sprintf_format(long double, internal::buffer<char> &, sprintf_specs);

template struct FMT_API internal::basic_data<void>;
>>>>>>> 05ecad42

// Workaround a bug in MSVC2013 that prevents instantiation of format_float.
        int (*instantiate_format_float)(double, int, internal::float_specs,
                                        internal::buffer<char>&) =
        internal::format_float;

#ifndef FMT_STATIC_THOUSANDS_SEPARATOR
        template FMT_API internal::locale_ref::locale_ref(const std::locale& loc);
        template FMT_API std::locale internal::locale_ref::get<std::locale>() const;
#endif

// Explicit instantiations for char.

        template FMT_API std::string internal::grouping_impl<char>(locale_ref);
        template FMT_API char internal::thousands_sep_impl(locale_ref);
        template FMT_API char internal::decimal_point_impl(locale_ref);

        template FMT_API void internal::buffer<char>::append(const char*, const char*);

        template FMT_API void internal::arg_map<format_context>::init(
                const basic_format_args<format_context>& args);

        template FMT_API std::string internal::vformat<char>(
                string_view, basic_format_args<format_context>);

        template FMT_API format_context::iterator internal::vformat_to(
                internal::buffer<char>&, string_view, basic_format_args<format_context>);

        template FMT_API int internal::snprintf_float(double, int,
                                                      internal::float_specs,
                                                      internal::buffer<char>&);
        template FMT_API int internal::snprintf_float(long double, int,
                                                      internal::float_specs,
                                                      internal::buffer<char>&);
        template FMT_API int internal::format_float(double, int, internal::float_specs,
                                                    internal::buffer<char>&);
        template FMT_API int internal::format_float(long double, int,
                                                    internal::float_specs,
                                                    internal::buffer<char>&);

// Explicit instantiations for wchar_t.

        template FMT_API std::string internal::grouping_impl<wchar_t>(locale_ref);
        template FMT_API wchar_t internal::thousands_sep_impl(locale_ref);
        template FMT_API wchar_t internal::decimal_point_impl(locale_ref);

        template FMT_API void internal::buffer<wchar_t>::append(const wchar_t*,
                                                                const wchar_t*);

        template FMT_API std::wstring internal::vformat<wchar_t>(
                wstring_view, basic_format_args<wformat_context>);
FMT_END_NAMESPACE


#endif<|MERGE_RESOLUTION|>--- conflicted
+++ resolved
@@ -9,124 +9,7 @@
 #if !defined(SPDLOG_FMT_EXTERNAL)
 #include "spdlog/fmt/bundled/format-inl.h"
 
-
 FMT_BEGIN_NAMESPACE
-<<<<<<< HEAD
-        namespace internal {
-
-            template <typename T>
-            int format_float(char* buf, std::size_t size, const char* format, int precision,
-                             T value) {
-#ifdef FUZZING_BUILD_MODE_UNSAFE_FOR_PRODUCTION
-                if (precision > 100000)
-    throw std::runtime_error(
-        "fuzz mode - avoid large allocation inside snprintf");
-#endif
-                // Suppress the warning about nonliteral format string.
-                auto snprintf_ptr = FMT_SNPRINTF;
-                return precision < 0 ? snprintf_ptr(buf, size, format, value)
-                                     : snprintf_ptr(buf, size, format, precision, value);
-            }
-            struct sprintf_specs {
-                int precision;
-                char type;
-                bool alt : 1;
-
-                template <typename Char>
-                constexpr sprintf_specs(basic_format_specs<Char> specs)
-                        : precision(specs.precision), type(specs.type), alt(specs.alt) {}
-
-                constexpr bool has_precision() const { return precision >= 0; }
-            };
-
-// This is deprecated and is kept only to preserve ABI compatibility.
-            template <typename Double>
-            char* sprintf_format(Double value, internal::buffer<char>& buf,
-                                 sprintf_specs specs) {
-                // Buffer capacity must be non-zero, otherwise MSVC's vsnprintf_s will fail.
-                FMT_ASSERT(buf.capacity() != 0, "empty buffer");
-
-                // Build format string.
-                enum { max_format_size = 10 };  // longest format: %#-*.*Lg
-                char format[max_format_size];
-                char* format_ptr = format;
-                *format_ptr++ = '%';
-                if (specs.alt || !specs.type) *format_ptr++ = '#';
-                if (specs.precision >= 0) {
-                    *format_ptr++ = '.';
-                    *format_ptr++ = '*';
-                }
-                if (std::is_same<Double, long double>::value) *format_ptr++ = 'L';
-
-                char type = specs.type;
-
-                if (type == '%')
-                    type = 'f';
-                else if (type == 0 || type == 'n')
-                    type = 'g';
-#if FMT_MSC_VER
-                if (type == 'F') {
-    // MSVC's printf doesn't support 'F'.
-    type = 'f';
-  }
-#endif
-                *format_ptr++ = type;
-                *format_ptr = '\0';
-
-                // Format using snprintf.
-                char* start = nullptr;
-                char* decimal_point_pos = nullptr;
-                for (;;) {
-                    std::size_t buffer_size = buf.capacity();
-                    start = &buf[0];
-                    int result =
-                            format_float(start, buffer_size, format, specs.precision, value);
-                    if (result >= 0) {
-                        unsigned n = internal::to_unsigned(result);
-                        if (n < buf.capacity()) {
-                            // Find the decimal point.
-                            auto p = buf.data(), end = p + n;
-                            if (*p == '+' || *p == '-') ++p;
-                            if (specs.type != 'a' && specs.type != 'A') {
-                                while (p < end && *p >= '0' && *p <= '9') ++p;
-                                if (p < end && *p != 'e' && *p != 'E') {
-                                    decimal_point_pos = p;
-                                    if (!specs.type) {
-                                        // Keep only one trailing zero after the decimal point.
-                                        ++p;
-                                        if (*p == '0') ++p;
-                                        while (p != end && *p >= '1' && *p <= '9') ++p;
-                                        char* where = p;
-                                        while (p != end && *p == '0') ++p;
-                                        if (p == end || *p < '0' || *p > '9') {
-                                            if (p != end) std::memmove(where, p, to_unsigned(end - p));
-                                            n -= static_cast<unsigned>(p - where);
-                                        }
-                                    }
-                                }
-                            }
-                            buf.resize(n);
-                            break;  // The buffer is large enough - continue with formatting.
-                        }
-                        buf.reserve(n + 1);
-                    } else {
-                        // If result is negative we ask to increase the capacity by at least 1,
-                        // but as std::vector, the buffer grows exponentially.
-                        buf.reserve(buf.capacity() + 1);
-                    }
-                }
-                return decimal_point_pos;
-            }
-        }  // namespace internal
-
-        template FMT_API char* internal::sprintf_format(double, internal::buffer<char>&,
-                                                        sprintf_specs);
-        template FMT_API char* internal::sprintf_format(long double,
-                                                        internal::buffer<char>&,
-                                                        sprintf_specs);
-
-        template struct FMT_API internal::basic_data<void>;
-=======
 namespace internal {
 
 template<typename T>
@@ -264,59 +147,43 @@
 template FMT_API char *internal::sprintf_format(long double, internal::buffer<char> &, sprintf_specs);
 
 template struct FMT_API internal::basic_data<void>;
->>>>>>> 05ecad42
 
 // Workaround a bug in MSVC2013 that prevents instantiation of format_float.
-        int (*instantiate_format_float)(double, int, internal::float_specs,
-                                        internal::buffer<char>&) =
-        internal::format_float;
+int (*instantiate_format_float)(double, int, internal::float_specs, internal::buffer<char> &) = internal::format_float;
 
 #ifndef FMT_STATIC_THOUSANDS_SEPARATOR
-        template FMT_API internal::locale_ref::locale_ref(const std::locale& loc);
-        template FMT_API std::locale internal::locale_ref::get<std::locale>() const;
+template FMT_API internal::locale_ref::locale_ref(const std::locale &loc);
+template FMT_API std::locale internal::locale_ref::get<std::locale>() const;
 #endif
 
 // Explicit instantiations for char.
 
-        template FMT_API std::string internal::grouping_impl<char>(locale_ref);
-        template FMT_API char internal::thousands_sep_impl(locale_ref);
-        template FMT_API char internal::decimal_point_impl(locale_ref);
+template FMT_API std::string internal::grouping_impl<char>(locale_ref);
+template FMT_API char internal::thousands_sep_impl(locale_ref);
+template FMT_API char internal::decimal_point_impl(locale_ref);
 
-        template FMT_API void internal::buffer<char>::append(const char*, const char*);
+template FMT_API void internal::buffer<char>::append(const char *, const char *);
 
-        template FMT_API void internal::arg_map<format_context>::init(
-                const basic_format_args<format_context>& args);
+template FMT_API void internal::arg_map<format_context>::init(const basic_format_args<format_context> &args);
 
-        template FMT_API std::string internal::vformat<char>(
-                string_view, basic_format_args<format_context>);
+template FMT_API std::string internal::vformat<char>(string_view, basic_format_args<format_context>);
 
-        template FMT_API format_context::iterator internal::vformat_to(
-                internal::buffer<char>&, string_view, basic_format_args<format_context>);
+template FMT_API format_context::iterator internal::vformat_to(internal::buffer<char> &, string_view, basic_format_args<format_context>);
 
-        template FMT_API int internal::snprintf_float(double, int,
-                                                      internal::float_specs,
-                                                      internal::buffer<char>&);
-        template FMT_API int internal::snprintf_float(long double, int,
-                                                      internal::float_specs,
-                                                      internal::buffer<char>&);
-        template FMT_API int internal::format_float(double, int, internal::float_specs,
-                                                    internal::buffer<char>&);
-        template FMT_API int internal::format_float(long double, int,
-                                                    internal::float_specs,
-                                                    internal::buffer<char>&);
+template FMT_API int internal::snprintf_float(double, int, internal::float_specs, internal::buffer<char> &);
+template FMT_API int internal::snprintf_float(long double, int, internal::float_specs, internal::buffer<char> &);
+template FMT_API int internal::format_float(double, int, internal::float_specs, internal::buffer<char> &);
+template FMT_API int internal::format_float(long double, int, internal::float_specs, internal::buffer<char> &);
 
 // Explicit instantiations for wchar_t.
 
-        template FMT_API std::string internal::grouping_impl<wchar_t>(locale_ref);
-        template FMT_API wchar_t internal::thousands_sep_impl(locale_ref);
-        template FMT_API wchar_t internal::decimal_point_impl(locale_ref);
+template FMT_API std::string internal::grouping_impl<wchar_t>(locale_ref);
+template FMT_API wchar_t internal::thousands_sep_impl(locale_ref);
+template FMT_API wchar_t internal::decimal_point_impl(locale_ref);
 
-        template FMT_API void internal::buffer<wchar_t>::append(const wchar_t*,
-                                                                const wchar_t*);
+template FMT_API void internal::buffer<wchar_t>::append(const wchar_t *, const wchar_t *);
 
-        template FMT_API std::wstring internal::vformat<wchar_t>(
-                wstring_view, basic_format_args<wformat_context>);
+template FMT_API std::wstring internal::vformat<wchar_t>(wstring_view, basic_format_args<wformat_context>);
 FMT_END_NAMESPACE
 
-
 #endif